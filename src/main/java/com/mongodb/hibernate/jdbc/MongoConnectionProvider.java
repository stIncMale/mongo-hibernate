--- conflicted
+++ resolved
@@ -67,12 +67,9 @@
     private @Nullable StandardServiceRegistryScopedState standardServiceRegistryScopedState;
     private transient @Nullable MongoClient mongoClient;
 
-<<<<<<< HEAD
+    public MongoConnectionProvider() {}
+
     /** @mongoCme Must be thread-safe. */
-=======
-    public MongoConnectionProvider() {}
-
->>>>>>> 19942999
     @Override
     public DatabaseConnectionInfo getDatabaseConnectionInfo(Dialect dialect) {
         return new MongoDatabaseConnectionInfo(
