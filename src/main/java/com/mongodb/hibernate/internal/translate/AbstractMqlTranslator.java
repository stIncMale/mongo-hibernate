/*
 * Copyright 2025-present MongoDB, Inc.
 *
 * Licensed under the Apache License, Version 2.0 (the "License");
 * you may not use this file except in compliance with the License.
 * You may obtain a copy of the License at
 *
 *   http://www.apache.org/licenses/LICENSE-2.0
 *
 * Unless required by applicable law or agreed to in writing, software
 * distributed under the License is distributed on an "AS IS" BASIS,
 * WITHOUT WARRANTIES OR CONDITIONS OF ANY KIND, either express or implied.
 * See the License for the specific language governing permissions and
 * limitations under the License.
 */

package com.mongodb.hibernate.internal.translate;

import static com.mongodb.hibernate.internal.MongoAssertions.assertFalse;
import static com.mongodb.hibernate.internal.MongoAssertions.assertInstanceOf;
import static com.mongodb.hibernate.internal.MongoAssertions.assertNotNull;
import static com.mongodb.hibernate.internal.MongoAssertions.assertNull;
import static com.mongodb.hibernate.internal.MongoAssertions.assertTrue;
import static com.mongodb.hibernate.internal.MongoAssertions.fail;
import static com.mongodb.hibernate.internal.MongoConstants.EXTENDED_JSON_WRITER_SETTINGS;
import static com.mongodb.hibernate.internal.MongoConstants.MONGO_DBMS_NAME;
import static com.mongodb.hibernate.internal.translate.AstVisitorValueDescriptor.COLLECTION_NAME;
import static com.mongodb.hibernate.internal.translate.AstVisitorValueDescriptor.FIELD_PATH;
import static com.mongodb.hibernate.internal.translate.AstVisitorValueDescriptor.FILTER;
import static com.mongodb.hibernate.internal.translate.AstVisitorValueDescriptor.MODEL_MUTATION_RESULT;
import static com.mongodb.hibernate.internal.translate.AstVisitorValueDescriptor.MUTATION_RESULT;
import static com.mongodb.hibernate.internal.translate.AstVisitorValueDescriptor.PROJECT_STAGE_SPECIFICATIONS;
import static com.mongodb.hibernate.internal.translate.AstVisitorValueDescriptor.SELECT_RESULT;
import static com.mongodb.hibernate.internal.translate.AstVisitorValueDescriptor.SORT_FIELDS;
import static com.mongodb.hibernate.internal.translate.AstVisitorValueDescriptor.TUPLE;
import static com.mongodb.hibernate.internal.translate.AstVisitorValueDescriptor.VALUE;
import static com.mongodb.hibernate.internal.translate.mongoast.AstLiteral.FALSE;
import static com.mongodb.hibernate.internal.translate.mongoast.AstLiteral.TRUE;
import static com.mongodb.hibernate.internal.translate.mongoast.command.aggregate.AstSortOrder.ASC;
import static com.mongodb.hibernate.internal.translate.mongoast.command.aggregate.AstSortOrder.DESC;
import static com.mongodb.hibernate.internal.translate.mongoast.filter.AstComparisonFilterOperator.EQ;
import static com.mongodb.hibernate.internal.translate.mongoast.filter.AstComparisonFilterOperator.GT;
import static com.mongodb.hibernate.internal.translate.mongoast.filter.AstComparisonFilterOperator.GTE;
import static com.mongodb.hibernate.internal.translate.mongoast.filter.AstComparisonFilterOperator.LT;
import static com.mongodb.hibernate.internal.translate.mongoast.filter.AstComparisonFilterOperator.LTE;
import static com.mongodb.hibernate.internal.translate.mongoast.filter.AstComparisonFilterOperator.NE;
import static com.mongodb.hibernate.internal.translate.mongoast.filter.AstLogicalFilterOperator.AND;
import static com.mongodb.hibernate.internal.translate.mongoast.filter.AstLogicalFilterOperator.NOR;
import static com.mongodb.hibernate.internal.translate.mongoast.filter.AstLogicalFilterOperator.OR;
import static java.lang.String.format;
import static org.hibernate.query.sqm.FetchClauseType.ROWS_ONLY;

import com.mongodb.hibernate.internal.FeatureNotSupportedException;
import com.mongodb.hibernate.internal.extension.service.StandardServiceRegistryScopedState;
import com.mongodb.hibernate.internal.translate.mongoast.AstDocument;
import com.mongodb.hibernate.internal.translate.mongoast.AstElement;
import com.mongodb.hibernate.internal.translate.mongoast.AstFieldUpdate;
import com.mongodb.hibernate.internal.translate.mongoast.AstLiteral;
import com.mongodb.hibernate.internal.translate.mongoast.AstNode;
import com.mongodb.hibernate.internal.translate.mongoast.AstParameterMarker;
import com.mongodb.hibernate.internal.translate.mongoast.command.AstDeleteCommand;
import com.mongodb.hibernate.internal.translate.mongoast.command.AstInsertCommand;
import com.mongodb.hibernate.internal.translate.mongoast.command.AstUpdateCommand;
import com.mongodb.hibernate.internal.translate.mongoast.command.aggregate.AstAggregateCommand;
import com.mongodb.hibernate.internal.translate.mongoast.command.aggregate.AstLimitStage;
import com.mongodb.hibernate.internal.translate.mongoast.command.aggregate.AstMatchStage;
import com.mongodb.hibernate.internal.translate.mongoast.command.aggregate.AstProjectStage;
import com.mongodb.hibernate.internal.translate.mongoast.command.aggregate.AstProjectStageIncludeSpecification;
import com.mongodb.hibernate.internal.translate.mongoast.command.aggregate.AstProjectStageSpecification;
import com.mongodb.hibernate.internal.translate.mongoast.command.aggregate.AstSkipStage;
import com.mongodb.hibernate.internal.translate.mongoast.command.aggregate.AstSortField;
import com.mongodb.hibernate.internal.translate.mongoast.command.aggregate.AstSortOrder;
import com.mongodb.hibernate.internal.translate.mongoast.command.aggregate.AstSortStage;
import com.mongodb.hibernate.internal.translate.mongoast.command.aggregate.AstStage;
import com.mongodb.hibernate.internal.translate.mongoast.filter.AstComparisonFilterOperation;
import com.mongodb.hibernate.internal.translate.mongoast.filter.AstComparisonFilterOperator;
import com.mongodb.hibernate.internal.translate.mongoast.filter.AstEmptyFilter;
import com.mongodb.hibernate.internal.translate.mongoast.filter.AstFieldOperationFilter;
import com.mongodb.hibernate.internal.translate.mongoast.filter.AstFilter;
import com.mongodb.hibernate.internal.translate.mongoast.filter.AstLogicalFilter;
import com.mongodb.hibernate.internal.type.ValueConversions;
import java.io.IOException;
import java.io.StringWriter;
import java.sql.PreparedStatement;
import java.sql.SQLException;
import java.sql.SQLFeatureNotSupportedException;
import java.util.ArrayList;
import java.util.HashSet;
import java.util.List;
import java.util.Optional;
import java.util.Set;
import org.bson.BsonValue;
import org.bson.json.JsonWriter;
import org.hibernate.engine.spi.SessionFactoryImplementor;
import org.hibernate.internal.util.collections.Stack;
import org.hibernate.persister.entity.EntityPersister;
import org.hibernate.persister.internal.SqlFragmentPredicate;
import org.hibernate.query.NullPrecedence;
import org.hibernate.query.spi.Limit;
import org.hibernate.query.spi.QueryOptions;
import org.hibernate.query.sqm.ComparisonOperator;
import org.hibernate.query.sqm.function.SelfRenderingFunctionSqlAstExpression;
import org.hibernate.query.sqm.sql.internal.BasicValuedPathInterpretation;
import org.hibernate.query.sqm.sql.internal.SqmParameterInterpretation;
import org.hibernate.query.sqm.sql.internal.SqmPathInterpretation;
import org.hibernate.query.sqm.tree.expression.Conversion;
import org.hibernate.sql.ast.Clause;
import org.hibernate.sql.ast.SqlAstNodeRenderingMode;
import org.hibernate.sql.ast.SqlAstTranslator;
import org.hibernate.sql.ast.SqlAstTranslatorFactory;
import org.hibernate.sql.ast.spi.SqlAppender;
import org.hibernate.sql.ast.spi.SqlSelection;
import org.hibernate.sql.ast.tree.AbstractMutationStatement;
import org.hibernate.sql.ast.tree.AbstractUpdateOrDeleteStatement;
import org.hibernate.sql.ast.tree.SqlAstNode;
import org.hibernate.sql.ast.tree.Statement;
import org.hibernate.sql.ast.tree.cte.CteContainer;
import org.hibernate.sql.ast.tree.delete.DeleteStatement;
import org.hibernate.sql.ast.tree.expression.AggregateColumnWriteExpression;
import org.hibernate.sql.ast.tree.expression.Any;
import org.hibernate.sql.ast.tree.expression.BinaryArithmeticExpression;
import org.hibernate.sql.ast.tree.expression.CaseSearchedExpression;
import org.hibernate.sql.ast.tree.expression.CaseSimpleExpression;
import org.hibernate.sql.ast.tree.expression.CastTarget;
import org.hibernate.sql.ast.tree.expression.Collation;
import org.hibernate.sql.ast.tree.expression.ColumnReference;
import org.hibernate.sql.ast.tree.expression.Distinct;
import org.hibernate.sql.ast.tree.expression.Duration;
import org.hibernate.sql.ast.tree.expression.DurationUnit;
import org.hibernate.sql.ast.tree.expression.EmbeddableTypeLiteral;
import org.hibernate.sql.ast.tree.expression.EntityTypeLiteral;
import org.hibernate.sql.ast.tree.expression.Every;
import org.hibernate.sql.ast.tree.expression.Expression;
import org.hibernate.sql.ast.tree.expression.ExtractUnit;
import org.hibernate.sql.ast.tree.expression.Format;
import org.hibernate.sql.ast.tree.expression.FunctionExpression;
import org.hibernate.sql.ast.tree.expression.JdbcLiteral;
import org.hibernate.sql.ast.tree.expression.JdbcParameter;
import org.hibernate.sql.ast.tree.expression.Literal;
import org.hibernate.sql.ast.tree.expression.ModifiedSubQueryExpression;
import org.hibernate.sql.ast.tree.expression.NestedColumnReference;
import org.hibernate.sql.ast.tree.expression.Over;
import org.hibernate.sql.ast.tree.expression.Overflow;
import org.hibernate.sql.ast.tree.expression.QueryLiteral;
import org.hibernate.sql.ast.tree.expression.SelfRenderingExpression;
import org.hibernate.sql.ast.tree.expression.SqlSelectionExpression;
import org.hibernate.sql.ast.tree.expression.SqlTuple;
import org.hibernate.sql.ast.tree.expression.SqlTupleContainer;
import org.hibernate.sql.ast.tree.expression.Star;
import org.hibernate.sql.ast.tree.expression.Summarization;
import org.hibernate.sql.ast.tree.expression.TrimSpecification;
import org.hibernate.sql.ast.tree.expression.UnaryOperation;
import org.hibernate.sql.ast.tree.expression.UnparsedNumericLiteral;
import org.hibernate.sql.ast.tree.from.FromClause;
import org.hibernate.sql.ast.tree.from.FunctionTableReference;
import org.hibernate.sql.ast.tree.from.NamedTableReference;
import org.hibernate.sql.ast.tree.from.QueryPartTableReference;
import org.hibernate.sql.ast.tree.from.TableGroup;
import org.hibernate.sql.ast.tree.from.TableGroupJoin;
import org.hibernate.sql.ast.tree.from.TableReferenceJoin;
import org.hibernate.sql.ast.tree.from.ValuesTableReference;
import org.hibernate.sql.ast.tree.insert.InsertSelectStatement;
import org.hibernate.sql.ast.tree.predicate.BetweenPredicate;
import org.hibernate.sql.ast.tree.predicate.BooleanExpressionPredicate;
import org.hibernate.sql.ast.tree.predicate.ComparisonPredicate;
import org.hibernate.sql.ast.tree.predicate.ExistsPredicate;
import org.hibernate.sql.ast.tree.predicate.FilterPredicate;
import org.hibernate.sql.ast.tree.predicate.GroupedPredicate;
import org.hibernate.sql.ast.tree.predicate.InArrayPredicate;
import org.hibernate.sql.ast.tree.predicate.InListPredicate;
import org.hibernate.sql.ast.tree.predicate.InSubQueryPredicate;
import org.hibernate.sql.ast.tree.predicate.Junction;
import org.hibernate.sql.ast.tree.predicate.LikePredicate;
import org.hibernate.sql.ast.tree.predicate.NegatedPredicate;
import org.hibernate.sql.ast.tree.predicate.NullnessPredicate;
import org.hibernate.sql.ast.tree.predicate.Predicate;
import org.hibernate.sql.ast.tree.predicate.SelfRenderingPredicate;
import org.hibernate.sql.ast.tree.predicate.ThruthnessPredicate;
import org.hibernate.sql.ast.tree.select.QueryGroup;
import org.hibernate.sql.ast.tree.select.QueryPart;
import org.hibernate.sql.ast.tree.select.QuerySpec;
import org.hibernate.sql.ast.tree.select.SelectClause;
import org.hibernate.sql.ast.tree.select.SelectStatement;
import org.hibernate.sql.ast.tree.select.SortSpecification;
import org.hibernate.sql.ast.tree.update.Assignment;
import org.hibernate.sql.ast.tree.update.UpdateStatement;
import org.hibernate.sql.exec.internal.AbstractJdbcParameter;
import org.hibernate.sql.exec.spi.ExecutionContext;
import org.hibernate.sql.exec.spi.JdbcOperation;
import org.hibernate.sql.exec.spi.JdbcParameterBinder;
import org.hibernate.sql.exec.spi.JdbcParameterBindings;
import org.hibernate.sql.model.MutationOperation;
import org.hibernate.sql.model.ast.AbstractRestrictedTableMutation;
import org.hibernate.sql.model.ast.ColumnWriteFragment;
import org.hibernate.sql.model.internal.OptionalTableUpdate;
import org.hibernate.sql.model.internal.TableDeleteCustomSql;
import org.hibernate.sql.model.internal.TableDeleteStandard;
import org.hibernate.sql.model.internal.TableInsertCustomSql;
import org.hibernate.sql.model.internal.TableInsertStandard;
import org.hibernate.sql.model.internal.TableUpdateCustomSql;
import org.hibernate.sql.model.internal.TableUpdateStandard;
import org.hibernate.type.BasicType;
import org.jspecify.annotations.Nullable;

<<<<<<< HEAD
/**
 * @mongoCme This class and its subclasses do not have to be thread-safe because they are
 *     {@linkplain SqlAstTranslatorFactory single-use}.
 */
=======
/** @hidden */
>>>>>>> f7d8f7c4
@SuppressWarnings("MissingSummary")
public abstract class AbstractMqlTranslator<T extends JdbcOperation> implements SqlAstTranslator<T> {

    private final SessionFactoryImplementor sessionFactory;

    private final AstVisitorValueHolder astVisitorValueHolder = new AstVisitorValueHolder();

    private final List<JdbcParameterBinder> parameterBinders = new ArrayList<>();

    private final Set<String> affectedTableNames = new HashSet<>();

    private @Nullable QueryOptionsLimit queryOptionsLimit;

    AbstractMqlTranslator(SessionFactoryImplementor sessionFactory) {
        this.sessionFactory = sessionFactory;
        assertNotNull(sessionFactory
                .getServiceRegistry()
                .requireService(StandardServiceRegistryScopedState.class)
                .getConfiguration());
    }

    public static AbstractMqlTranslator<?> cast(SqlAstTranslator<?> translator) {
        return assertInstanceOf(translator, AbstractMqlTranslator.class);
    }

    @Override
    public SessionFactoryImplementor getSessionFactory() {
        return sessionFactory;
    }

    @Override
    public void render(SqlAstNode sqlAstNode, SqlAstNodeRenderingMode sqlAstNodeRenderingMode) {
        throw new FeatureNotSupportedException();
    }

    @Override
    public boolean supportsFilterClause() {
        throw new FeatureNotSupportedException();
    }

    @Override
    public QueryPart getCurrentQueryPart() {
        throw new FeatureNotSupportedException();
    }

    @Override
    public Stack<Clause> getCurrentClauseStack() {
        throw new FeatureNotSupportedException();
    }

    @Override
    public Set<String> getAffectedTableNames() {
        throw fail();
    }

    @SuppressWarnings("overloads")
    <R> R acceptAndYield(Statement statement, AstVisitorValueDescriptor<R> resultDescriptor) {
        return astVisitorValueHolder.execute(resultDescriptor, () -> statement.accept(this));
    }

    @SuppressWarnings("overloads")
    public <R> R acceptAndYield(SqlAstNode node, AstVisitorValueDescriptor<R> resultDescriptor) {
        return astVisitorValueHolder.execute(resultDescriptor, () -> node.accept(this));
    }

    @SuppressWarnings("NamedLikeContextualKeyword")
    public <R> void yield(AstVisitorValueDescriptor<R> valueDescriptor, R value) {
        astVisitorValueHolder.yield(valueDescriptor, value);
    }

    @Override
    public void visitStandardTableInsert(TableInsertStandard tableInsert) {
        if (tableInsert.getNumberOfReturningColumns() > 0) {
            throw new FeatureNotSupportedException();
        }
        var astElements = new ArrayList<AstElement>(tableInsert.getNumberOfValueBindings());
        for (var columnValueBinding : tableInsert.getValueBindings()) {
            var fieldName = columnValueBinding.getColumnReference().getColumnExpression();
            var valueExpression = columnValueBinding.getValueExpression();
            if (valueExpression == null) {
                throw new FeatureNotSupportedException();
            }
            var fieldValue = acceptAndYield(valueExpression, VALUE);
            astElements.add(new AstElement(fieldName, fieldValue));
        }
        astVisitorValueHolder.yield(
                MODEL_MUTATION_RESULT,
                ModelMutationMqlTranslator.Result.create(
                        new AstInsertCommand(
                                tableInsert.getMutatingTable().getTableName(), List.of(new AstDocument(astElements))),
                        parameterBinders));
    }

    @Override
    public void visitColumnWriteFragment(ColumnWriteFragment columnWriteFragment) {
        if (columnWriteFragment.getParameters().size() != 1) {
            throw new FeatureNotSupportedException();
        }
        columnWriteFragment.getParameters().iterator().next().accept(this);
    }

    @Override
    public void visitStandardTableDelete(TableDeleteStandard tableDelete) {
        if (tableDelete.getWhereFragment() != null) {
            throw new FeatureNotSupportedException();
        }
        var keyFilter = createKeyFilter(tableDelete);
        astVisitorValueHolder.yield(
                MODEL_MUTATION_RESULT,
                ModelMutationMqlTranslator.Result.create(
                        new AstDeleteCommand(tableDelete.getMutatingTable().getTableName(), keyFilter),
                        parameterBinders));
    }

    @Override
    public void visitStandardTableUpdate(TableUpdateStandard tableUpdate) {
        if (tableUpdate.getNumberOfReturningColumns() > 0) {
            throw new FeatureNotSupportedException();
        }
        if (tableUpdate.getWhereFragment() != null) {
            throw new FeatureNotSupportedException();
        }
        var keyFilter = createKeyFilter(tableUpdate);
        var updates = new ArrayList<AstFieldUpdate>(tableUpdate.getNumberOfValueBindings());
        for (var valueBinding : tableUpdate.getValueBindings()) {
            var fieldName = valueBinding.getColumnReference().getColumnExpression();
            var fieldValue = acceptAndYield(valueBinding.getValueExpression(), VALUE);
            updates.add(new AstFieldUpdate(fieldName, fieldValue));
        }
        astVisitorValueHolder.yield(
                MODEL_MUTATION_RESULT,
                ModelMutationMqlTranslator.Result.create(
                        new AstUpdateCommand(tableUpdate.getMutatingTable().getTableName(), keyFilter, updates),
                        parameterBinders));
    }

    private AstFilter createKeyFilter(AbstractRestrictedTableMutation<? extends MutationOperation> tableMutation) {
        if (tableMutation.getNumberOfOptimisticLockBindings() > 0) {
            throw new FeatureNotSupportedException("TODO-HIBERNATE-51 https://jira.mongodb.org/browse/HIBERNATE-51");
        }

        if (tableMutation.getNumberOfKeyBindings() > 1) {
            throw new FeatureNotSupportedException(
                    format("%s does not support primary key spanning multiple columns", MONGO_DBMS_NAME));
        }
        assertTrue(tableMutation.getNumberOfKeyBindings() == 1);
        var keyBinding = tableMutation.getKeyBindings().get(0);

        var astFilterFieldPath = keyBinding.getColumnReference().getColumnExpression();
        var fieldValue = acceptAndYield(keyBinding.getValueExpression(), VALUE);
        return new AstFieldOperationFilter(astFilterFieldPath, new AstComparisonFilterOperation(EQ, fieldValue));
    }

    @Override
    public void visitParameter(JdbcParameter jdbcParameter) {
        parameterBinders.add(jdbcParameter.getParameterBinder());
        astVisitorValueHolder.yield(VALUE, AstParameterMarker.INSTANCE);
    }

    @Override
    public void visitSelectStatement(SelectStatement selectStatement) {
        if (!selectStatement.getQueryPart().isRoot()) {
            throw new FeatureNotSupportedException("Subquery not supported");
        }
        checkCteContainerSupportability(selectStatement);
        selectStatement.getQueryPart().accept(this);
    }

    @Override
    public void visitQuerySpec(QuerySpec querySpec) {
        if (!querySpec.getGroupByClauseExpressions().isEmpty()) {
            throw new FeatureNotSupportedException("GroupBy is not supported");
        }

        var collection = acceptAndYield(querySpec.getFromClause(), COLLECTION_NAME);

        var stages = new ArrayList<AstStage>();

        createMatchStage(querySpec).ifPresent(stages::add);
        createSortStage(querySpec).ifPresent(stages::add);

        var skipLimitStagesAndJdbcParams =
                assertNotNull(queryOptionsLimit).createSkipLimitStagesAndJdbcParams(querySpec);
        stages.addAll(skipLimitStagesAndJdbcParams.stages());

        stages.add(createProjectStage(querySpec.getSelectClause()));

        astVisitorValueHolder.yield(
                SELECT_RESULT,
                new SelectMqlTranslator.Result(
                        new AstAggregateCommand(collection, stages),
                        parameterBinders,
                        affectedTableNames,
                        skipLimitStagesAndJdbcParams.offset(),
                        skipLimitStagesAndJdbcParams.limit()));
    }

    private Optional<AstMatchStage> createMatchStage(QuerySpec querySpec) {
        var whereClauseRestrictions = querySpec.getWhereClauseRestrictions();
        if (whereClauseRestrictions != null && !whereClauseRestrictions.isEmpty()) {
            var filter = acceptAndYield(whereClauseRestrictions, FILTER);
            return Optional.of(new AstMatchStage(filter));
        } else {
            return Optional.empty();
        }
    }

    private Optional<AstSortStage> createSortStage(QuerySpec querySpec) {
        if (querySpec.hasSortSpecifications()) {
            var sortFields = new ArrayList<AstSortField>(
                    querySpec.getSortSpecifications().size());
            for (var sortSpecification : querySpec.getSortSpecifications()) {
                sortFields.addAll(acceptAndYield(sortSpecification, SORT_FIELDS));
            }
            return Optional.of(new AstSortStage(sortFields));
        }
        return Optional.empty();
    }

    @Override
    public void visitOffsetFetchClause(QueryPart queryPart) {
        fail();
    }

    private final class QueryOptionsLimit {
        private final @Nullable Limit limit;

        QueryOptionsLimit(@Nullable Limit limit) {
            this.limit = limit;
        }

        StagesAndJdbcParameters createSkipLimitStagesAndJdbcParams(QueryPart queryPart) {
            Expression skipExpression;
            Expression limitExpression;
            JdbcParameter offsetParameter = null;
            JdbcParameter limitParameter = null;
            if (queryPart.isRoot() && limit != null && !limit.isEmpty()) {
                var basicIntegerType = sessionFactory.getTypeConfiguration().getBasicTypeForJavaType(Integer.class);
                // We check if limit's firstRow/maxRows is set,
                // but ignore the actual values when creating OffsetJdbcParameter/LimitJdbcParameter.
                // Hibernate ORM reuses the translation result for the same HQL/SQL queries
                // with different values passed to setFirstResult/setMaxResults. Therefore, we cannot include the
                // values available when translating in the translation result. The only thing we pay attention to is
                // whether they are specified or not, because the translation results corresponding to
                // setFirstResult/setMaxResults being present
                // must be different from those with the limits being absent. Hibernate ORM also caches them separately.
                if (limit.getFirstRow() != null) {
                    offsetParameter = new OffsetJdbcParameter(basicIntegerType);
                }
                if (limit.getMaxRows() != null) {
                    limitParameter = new LimitJdbcParameter(basicIntegerType);
                }
                skipExpression = offsetParameter;
                limitExpression = limitParameter;
            } else {
                if (queryPart.getFetchClauseType() != ROWS_ONLY) {
                    throw new FeatureNotSupportedException(format(
                            "%s does not support '%s' fetch clause type",
                            MONGO_DBMS_NAME, queryPart.getFetchClauseType()));
                }
                skipExpression = queryPart.getOffsetClauseExpression();
                limitExpression = queryPart.getFetchClauseExpression();
            }
            var skipAndLimitStages = new ArrayList<AstStage>();
            if (skipExpression != null) {
                var skipValue = acceptAndYield(skipExpression, VALUE);
                skipAndLimitStages.add(new AstSkipStage(skipValue));
            }
            if (limitExpression != null) {
                var limitValue = acceptAndYield(limitExpression, VALUE);
                skipAndLimitStages.add(new AstLimitStage(limitValue));
            }
            return new StagesAndJdbcParameters(skipAndLimitStages, offsetParameter, limitParameter);
        }

        record StagesAndJdbcParameters(
                List<AstStage> stages, @Nullable JdbcParameter offset, @Nullable JdbcParameter limit) {}
    }

    void applyQueryOptions(QueryOptions queryOptions) {
        checkQueryOptionsSupportability(queryOptions);
        assertNull(queryOptionsLimit);
        queryOptionsLimit = new QueryOptionsLimit(queryOptions.getLimit());
    }

    private AstProjectStage createProjectStage(SelectClause selectClause) {
        var projectStageSpecifications = acceptAndYield(selectClause, PROJECT_STAGE_SPECIFICATIONS);
        return new AstProjectStage(projectStageSpecifications);
    }

    @Override
    public void visitFromClause(FromClause fromClause) {
        checkFromClauseSupportability(fromClause);
        var tableGroup = fromClause.getRoots().get(0);
        var entityPersister = (EntityPersister) tableGroup.getModelPart();
        affectedTableNames.add(((String[]) entityPersister.getQuerySpaces())[0]);
        tableGroup.getPrimaryTableReference().accept(this);
    }

    @Override
    public void visitNamedTableReference(NamedTableReference namedTableReference) {
        astVisitorValueHolder.yield(COLLECTION_NAME, namedTableReference.getTableExpression());
    }

    @Override
    public void visitRelationalPredicate(ComparisonPredicate comparisonPredicate) {
        if (!isComparingFieldWithValue(comparisonPredicate)) {
            throw new FeatureNotSupportedException(
                    "Only the following comparisons are supported: field vs literal, field vs parameter");
        }

        var lhs = comparisonPredicate.getLeftHandExpression();
        var rhs = comparisonPredicate.getRightHandExpression();

        var isFieldOnLeftHandSide = isFieldPathExpression(lhs);
        if (!isFieldOnLeftHandSide) {
            assertTrue(isFieldPathExpression(rhs));
        }

        var fieldPath = acceptAndYield((isFieldOnLeftHandSide ? lhs : rhs), FIELD_PATH);
        var comparisonValue = acceptAndYield((isFieldOnLeftHandSide ? rhs : lhs), VALUE);

        var operator = isFieldOnLeftHandSide
                ? comparisonPredicate.getOperator()
                : comparisonPredicate.getOperator().invert();
        var astComparisonFilterOperator = createAstComparisonFilterOperator(operator);

        var astFilterOperation = new AstComparisonFilterOperation(astComparisonFilterOperator, comparisonValue);
        var filter = new AstFieldOperationFilter(fieldPath, astFilterOperation);
        astVisitorValueHolder.yield(FILTER, filter);
    }

    @Override
    public void visitNegatedPredicate(NegatedPredicate negatedPredicate) {
        var filter = acceptAndYield(negatedPredicate.getPredicate(), FILTER);
        astVisitorValueHolder.yield(FILTER, new AstLogicalFilter(NOR, List.of(filter)));
    }

    @Override
    public void visitGroupedPredicate(GroupedPredicate groupedPredicate) {
        var filter = acceptAndYield(groupedPredicate.getSubPredicate(), FILTER);
        astVisitorValueHolder.yield(FILTER, filter);
    }

    @Override
    public void visitSelectClause(SelectClause selectClause) {
        if (selectClause.isDistinct()) {
            throw new FeatureNotSupportedException();
        }
        var projectStageSpecifications = new ArrayList<AstProjectStageSpecification>(
                selectClause.getSqlSelections().size());

        for (var sqlSelection : selectClause.getSqlSelections()) {
            if (sqlSelection.isVirtual()) {
                continue;
            }
            if (!(sqlSelection.getExpression() instanceof ColumnReference columnReference)) {
                throw new FeatureNotSupportedException();
            }
            var field = acceptAndYield(columnReference, FIELD_PATH);
            projectStageSpecifications.add(new AstProjectStageIncludeSpecification(field));
        }
        astVisitorValueHolder.yield(PROJECT_STAGE_SPECIFICATIONS, projectStageSpecifications);
    }

    @Override
    public void visitColumnReference(ColumnReference columnReference) {
        if (columnReference.isColumnExpressionFormula()) {
            throw new FeatureNotSupportedException("Formula is not supported");
        }
        astVisitorValueHolder.yield(FIELD_PATH, columnReference.getColumnExpression());
    }

    @Override
    public void visitQueryLiteral(QueryLiteral<?> queryLiteral) {
        var literalValue = queryLiteral.getLiteralValue();
        astVisitorValueHolder.yield(VALUE, new AstLiteral(toBsonValue(literalValue)));
    }

    @Override
    public void visitJunction(Junction junction) {
        var subFilters = new ArrayList<AstFilter>(junction.getPredicates().size());
        for (var predicate : junction.getPredicates()) {
            subFilters.add(acceptAndYield(predicate, FILTER));
        }
        var junctionFilter =
                switch (junction.getNature()) {
                    case DISJUNCTION -> new AstLogicalFilter(OR, subFilters);
                    case CONJUNCTION -> new AstLogicalFilter(AND, subFilters);
                };
        astVisitorValueHolder.yield(FILTER, junctionFilter);
    }

    @Override
    public <N extends Number> void visitUnparsedNumericLiteral(UnparsedNumericLiteral<N> unparsedNumericLiteral) {
        var literalValue = assertNotNull(unparsedNumericLiteral.getLiteralValue());
        astVisitorValueHolder.yield(VALUE, new AstLiteral(toBsonValue(literalValue)));
    }

    @Override
    public void visitBooleanExpressionPredicate(BooleanExpressionPredicate booleanExpressionPredicate) {
        if (!isFieldPathExpression(booleanExpressionPredicate.getExpression())) {
            throw new FeatureNotSupportedException("Expression not of field path is not supported");
        }
        var fieldPath = acceptAndYield(booleanExpressionPredicate.getExpression(), FIELD_PATH);
        var astFilterOperation =
                new AstComparisonFilterOperation(EQ, booleanExpressionPredicate.isNegated() ? FALSE : TRUE);
        var filter = new AstFieldOperationFilter(fieldPath, astFilterOperation);
        astVisitorValueHolder.yield(FILTER, filter);
    }

    @Override
    public void visitSqlSelectionExpression(SqlSelectionExpression sqlSelectionExpression) {
        sqlSelectionExpression.getSelection().getExpression().accept(this);
    }

    @Override
    public void visitSortSpecification(SortSpecification sortSpecification) {
        var nullPrecedence = sortSpecification.getNullPrecedence();
        if (nullPrecedence == null || nullPrecedence == NullPrecedence.NONE) {
            nullPrecedence = sessionFactory.getSessionFactoryOptions().getDefaultNullPrecedence();
        }
        if (nullPrecedence != null && nullPrecedence != NullPrecedence.NONE) {
            throw new FeatureNotSupportedException(
                    format("%s does not support null precedence: NULLS %s", MONGO_DBMS_NAME, nullPrecedence));
        }
        if (sortSpecification.isIgnoreCase()) {
            throw new FeatureNotSupportedException("TODO-HIBERNATE-79 https://jira.mongodb.org/browse/HIBERNATE-79");
        }

        var astSortOrder =
                switch (sortSpecification.getSortOrder()) {
                    case ASCENDING -> ASC;
                    case DESCENDING -> DESC;
                };
        var sortExpression = sortSpecification.getSortExpression();
        var sqlTuple = SqlTupleContainer.getSqlTuple(sortExpression);
        if (sqlTuple == null) {
            var astSortField = createAstSortField(sortExpression, astSortOrder);
            astVisitorValueHolder.yield(SORT_FIELDS, List.of(astSortField));
        } else {
            var expressions = acceptAndYield(sqlTuple, TUPLE);
            var astSortFields = new ArrayList<AstSortField>(expressions.size());
            for (var expression : expressions) {
                astSortFields.add(createAstSortField(expression, astSortOrder));
            }
            astVisitorValueHolder.yield(SORT_FIELDS, astSortFields);
        }
    }

    private AstSortField createAstSortField(Expression sortExpression, AstSortOrder astSortOrder) {
        if (!isFieldPathExpression(sortExpression)) {
            throw new FeatureNotSupportedException("TODO-HIBERNATE-79 https://jira.mongodb.org/browse/HIBERNATE-79");
        }
        var fieldPath = acceptAndYield(sortExpression, FIELD_PATH);
        return new AstSortField(fieldPath, astSortOrder);
    }

    @Override
    public void visitTuple(SqlTuple sqlTuple) {
        var expressions = new ArrayList<Expression>(sqlTuple.getExpressions().size());
        for (var expression : sqlTuple.getExpressions()) {
            if (SqlTupleContainer.getSqlTuple(expression) != null) {
                expressions.addAll(acceptAndYield(expression, TUPLE));
            } else {
                expressions.add(expression);
            }
        }
        astVisitorValueHolder.yield(TUPLE, expressions);
    }

    @Override
    public void visitDeleteStatement(DeleteStatement deleteStatement) {
        checkMutationStatementSupportability(deleteStatement);
        var collection = addToAffectedTableNames(deleteStatement.getTargetTable());
        var filter = createAstFilter(deleteStatement);

        astVisitorValueHolder.yield(
                MUTATION_RESULT,
                new MutationMqlTranslator.Result(
                        new AstDeleteCommand(collection, filter), parameterBinders, affectedTableNames));
    }

    @Override
    public void visitUpdateStatement(UpdateStatement updateStatement) {
        checkMutationStatementSupportability(updateStatement);
        var collection = addToAffectedTableNames(updateStatement.getTargetTable());
        var filter = createAstFilter(updateStatement);

        var assignments = updateStatement.getAssignments();
        var fieldUpdates = new ArrayList<AstFieldUpdate>(assignments.size());
        for (var assignment : assignments) {
            var fieldReferences = assignment.getAssignable().getColumnReferences();
            assertTrue(fieldReferences.size() == 1);

            var fieldPath = acceptAndYield(fieldReferences.get(0), FIELD_PATH);
            var assignedValue = assignment.getAssignedValue();
            if (!isValueExpression(assignedValue)) {
                throw new FeatureNotSupportedException(
                        getUnsupportedUpdateValueAssignmentMessage(fieldPath, assignedValue));
            }
            var fieldValue = acceptAndYield(assignedValue, VALUE);
            fieldUpdates.add(new AstFieldUpdate(fieldPath, fieldValue));
        }
        astVisitorValueHolder.yield(
                MUTATION_RESULT,
                new MutationMqlTranslator.Result(
                        new AstUpdateCommand(collection, filter, fieldUpdates), parameterBinders, affectedTableNames));
    }

    private String addToAffectedTableNames(NamedTableReference tableRef) {
        var collection = tableRef.getTableExpression();
        affectedTableNames.add(collection);
        return collection;
    }

    private AstFilter createAstFilter(final AbstractUpdateOrDeleteStatement updateOrDeleteStatement) {
        var restriction = updateOrDeleteStatement.getRestriction();
        return restriction == null ? AstEmptyFilter.INSTANCE : acceptAndYield(restriction, FILTER);
    }

    @Override
    public void visitInsertStatement(InsertSelectStatement insertStatement) {
        checkMutationStatementSupportability(insertStatement);
        if (insertStatement.getConflictClause() != null) {
            throw new FeatureNotSupportedException("TODO-HIBERNATE-94 https://jira.mongodb.org/browse/HIBERNATE-94");
        }
        if (insertStatement.getSourceSelectStatement() != null) {
            throw new FeatureNotSupportedException("Insertion statement with source selection is not supported");
        }

        var collection = addToAffectedTableNames(insertStatement.getTargetTable());

        var fieldReferences = insertStatement.getTargetColumns();
        assertFalse(fieldReferences.isEmpty());

        var fieldNames = new ArrayList<String>(fieldReferences.size());
        for (var fieldReference : fieldReferences) {
            fieldNames.add(fieldReference.getColumnExpression());
        }

        var valuesList = insertStatement.getValuesList();
        assertFalse(valuesList.isEmpty());

        var documents = new ArrayList<AstDocument>(valuesList.size());
        for (var values : valuesList) {
            var fieldValueExpressions = values.getExpressions();
            assertTrue(fieldNames.size() == fieldValueExpressions.size());
            var astElements = new ArrayList<AstElement>(fieldValueExpressions.size());
            for (var i = 0; i < fieldNames.size(); i++) {
                var fieldName = fieldNames.get(i);
                var fieldValueExpression = fieldValueExpressions.get(i);
                if (!isValueExpression(fieldValueExpression)) {
                    throw new FeatureNotSupportedException();
                }
                var fieldValue = acceptAndYield(fieldValueExpression, VALUE);
                astElements.add(new AstElement(fieldName, fieldValue));
            }
            documents.add(new AstDocument(astElements));
        }

        astVisitorValueHolder.yield(
                MUTATION_RESULT,
                new MutationMqlTranslator.Result(
                        new AstInsertCommand(collection, documents), parameterBinders, affectedTableNames));
    }

    @Override
    public void visitAssignment(Assignment assignment) {
        throw new FeatureNotSupportedException();
    }

    @Override
    public void visitQueryGroup(QueryGroup queryGroup) {
        throw new FeatureNotSupportedException();
    }

    @Override
    public void visitSqlSelection(SqlSelection sqlSelection) {
        throw new FeatureNotSupportedException();
    }

    @Override
    public void visitTableGroup(TableGroup tableGroup) {
        throw new FeatureNotSupportedException();
    }

    @Override
    public void visitTableGroupJoin(TableGroupJoin tableGroupJoin) {
        throw new FeatureNotSupportedException();
    }

    @Override
    public void visitValuesTableReference(ValuesTableReference valuesTableReference) {
        throw new FeatureNotSupportedException();
    }

    @Override
    public void visitQueryPartTableReference(QueryPartTableReference queryPartTableReference) {
        throw new FeatureNotSupportedException();
    }

    @Override
    public void visitFunctionTableReference(FunctionTableReference functionTableReference) {
        throw new FeatureNotSupportedException();
    }

    @Override
    public void visitTableReferenceJoin(TableReferenceJoin tableReferenceJoin) {
        throw new FeatureNotSupportedException();
    }

    @Override
    public void visitNestedColumnReference(NestedColumnReference nestedColumnReference) {
        throw new FeatureNotSupportedException();
    }

    @Override
    public void visitAggregateColumnWriteExpression(AggregateColumnWriteExpression aggregateColumnWriteExpression) {
        throw new FeatureNotSupportedException();
    }

    @Override
    public void visitExtractUnit(ExtractUnit extractUnit) {
        throw new FeatureNotSupportedException();
    }

    @Override
    public void visitFormat(Format format) {
        throw new FeatureNotSupportedException();
    }

    @Override
    public void visitDistinct(Distinct distinct) {
        throw new FeatureNotSupportedException();
    }

    @Override
    public void visitOverflow(Overflow overflow) {
        throw new FeatureNotSupportedException();
    }

    @Override
    public void visitStar(Star star) {
        throw new FeatureNotSupportedException();
    }

    @Override
    public void visitTrimSpecification(TrimSpecification trimSpecification) {
        throw new FeatureNotSupportedException();
    }

    @Override
    public void visitCastTarget(CastTarget castTarget) {
        throw new FeatureNotSupportedException();
    }

    @Override
    public void visitBinaryArithmeticExpression(BinaryArithmeticExpression binaryArithmeticExpression) {
        throw new FeatureNotSupportedException();
    }

    @Override
    public void visitCaseSearchedExpression(CaseSearchedExpression caseSearchedExpression) {
        throw new FeatureNotSupportedException();
    }

    @Override
    public void visitCaseSimpleExpression(CaseSimpleExpression caseSimpleExpression) {
        throw new FeatureNotSupportedException();
    }

    @Override
    public void visitAny(Any any) {
        throw new FeatureNotSupportedException();
    }

    @Override
    public void visitEvery(Every every) {
        throw new FeatureNotSupportedException();
    }

    @Override
    public void visitSummarization(Summarization summarization) {
        throw new FeatureNotSupportedException();
    }

    @Override
    public void visitOver(Over<?> over) {
        throw new FeatureNotSupportedException();
    }

    @Override
    public void visitSelfRenderingExpression(SelfRenderingExpression selfRenderingExpression) {
        if (!(selfRenderingExpression instanceof SelfRenderingFunctionSqlAstExpression)) {
            throw new FeatureNotSupportedException("Only function expressions are supported");
        }
        selfRenderingExpression.renderToSql(FeatureNotSupportedSqlAppender.INSTANCE, this, sessionFactory);
    }

    @Override
    public void visitEntityTypeLiteral(EntityTypeLiteral entityTypeLiteral) {
        throw new FeatureNotSupportedException();
    }

    @Override
    public void visitEmbeddableTypeLiteral(EmbeddableTypeLiteral embeddableTypeLiteral) {
        throw new FeatureNotSupportedException();
    }

    @Override
    public void visitCollation(Collation collation) {
        throw new FeatureNotSupportedException();
    }

    @Override
    public void visitJdbcLiteral(JdbcLiteral<?> jdbcLiteral) {
        throw new FeatureNotSupportedException();
    }

    @Override
    public void visitUnaryOperationExpression(UnaryOperation unaryOperation) {
        throw new FeatureNotSupportedException();
    }

    @Override
    public void visitModifiedSubQueryExpression(ModifiedSubQueryExpression modifiedSubQueryExpression) {
        throw new FeatureNotSupportedException();
    }

    @Override
    public void visitBetweenPredicate(BetweenPredicate betweenPredicate) {
        throw new FeatureNotSupportedException();
    }

    @Override
    public void visitFilterPredicate(FilterPredicate filterPredicate) {
        throw new FeatureNotSupportedException();
    }

    @Override
    public void visitFilterFragmentPredicate(FilterPredicate.FilterFragmentPredicate filterFragmentPredicate) {
        throw new FeatureNotSupportedException();
    }

    @Override
    public void visitSqlFragmentPredicate(SqlFragmentPredicate sqlFragmentPredicate) {
        throw new FeatureNotSupportedException();
    }

    @Override
    public void visitInListPredicate(InListPredicate inListPredicate) {
        throw new FeatureNotSupportedException();
    }

    @Override
    public void visitInSubQueryPredicate(InSubQueryPredicate inSubQueryPredicate) {
        throw new FeatureNotSupportedException();
    }

    @Override
    public void visitInArrayPredicate(InArrayPredicate inArrayPredicate) {
        throw new FeatureNotSupportedException();
    }

    @Override
    public void visitExistsPredicate(ExistsPredicate existsPredicate) {
        throw new FeatureNotSupportedException();
    }

    @Override
    public void visitLikePredicate(LikePredicate likePredicate) {
        throw new FeatureNotSupportedException();
    }

    @Override
    public void visitNullnessPredicate(NullnessPredicate nullnessPredicate) {
        throw new FeatureNotSupportedException();
    }

    @Override
    public void visitThruthnessPredicate(ThruthnessPredicate thruthnessPredicate) {
        throw new FeatureNotSupportedException();
    }

    @Override
    public void visitSelfRenderingPredicate(SelfRenderingPredicate selfRenderingPredicate) {
        assertFalse(selfRenderingPredicate.isEmpty());
        selfRenderingPredicate.getSelfRenderingExpression().accept(this);
    }

    @Override
    public void visitDurationUnit(DurationUnit durationUnit) {
        throw new FeatureNotSupportedException();
    }

    @Override
    public void visitDuration(Duration duration) {
        throw new FeatureNotSupportedException();
    }

    @Override
    public void visitConversion(Conversion conversion) {
        throw new FeatureNotSupportedException();
    }

    @Override
    public void visitCustomTableInsert(TableInsertCustomSql tableInsertCustomSql) {
        throw new FeatureNotSupportedException();
    }

    @Override
    public void visitCustomTableDelete(TableDeleteCustomSql tableDeleteCustomSql) {
        throw new FeatureNotSupportedException();
    }

    @Override
    public void visitOptionalTableUpdate(OptionalTableUpdate optionalTableUpdate) {
        throw new FeatureNotSupportedException();
    }

    @Override
    public void visitCustomTableUpdate(TableUpdateCustomSql tableUpdateCustomSql) {
        throw new FeatureNotSupportedException();
    }

    static String renderMongoAstNode(AstNode rootAstNode) {
        try (var stringWriter = new StringWriter();
                var jsonWriter = new JsonWriter(stringWriter, EXTENDED_JSON_WRITER_SETTINGS)) {
            rootAstNode.render(jsonWriter);
            jsonWriter.flush();
            return stringWriter.toString();
        } catch (IOException e) {
            throw new RuntimeException(e);
        }
    }

    private static void checkQueryOptionsSupportability(QueryOptions queryOptions) {
        if (queryOptions.getTimeout() != null) {
            throw new FeatureNotSupportedException("'timeout' inQueryOptions is not supported");
        }
        if (queryOptions.getFlushMode() != null) {
            throw new FeatureNotSupportedException("'flushMode' in QueryOptions is not supported");
        }
        if (Boolean.TRUE.equals(queryOptions.isReadOnly())) {
            throw new FeatureNotSupportedException("'readOnly' in QueryOptions is not supported");
        }
        if (queryOptions.getAppliedGraph() != null
                && queryOptions.getAppliedGraph().getGraph() != null) {
            throw new FeatureNotSupportedException("'appliedGraph' in QueryOptions is not supported");
        }
        if (queryOptions.getTupleTransformer() != null) {
            throw new FeatureNotSupportedException("'tupleTransformer' in QueryOptions is not supported");
        }
        if (queryOptions.getResultListTransformer() != null) {
            throw new FeatureNotSupportedException("'resultListTransformer' in QueryOptions is not supported");
        }
        if (Boolean.TRUE.equals(queryOptions.isResultCachingEnabled())) {
            throw new FeatureNotSupportedException("'resultCaching' in QueryOptions is not supported");
        }
        if (queryOptions.getDisabledFetchProfiles() != null
                && !queryOptions.getDisabledFetchProfiles().isEmpty()) {
            throw new FeatureNotSupportedException("'disabledFetchProfiles' in QueryOptions is not supported");
        }
        if (queryOptions.getEnabledFetchProfiles() != null
                && !queryOptions.getEnabledFetchProfiles().isEmpty()) {
            throw new FeatureNotSupportedException("'enabledFetchProfiles' in QueryOptions is not supported");
        }
        if (queryOptions.getLockOptions() != null
                && !queryOptions.getLockOptions().isEmpty()) {
            throw new FeatureNotSupportedException("'lockOptions' in QueryOptions is not supported");
        }
        if (queryOptions.getDatabaseHints() != null
                && !queryOptions.getDatabaseHints().isEmpty()) {
            throw new FeatureNotSupportedException("'databaseHints' in QueryOptions is not supported");
        }
        if (queryOptions.getFetchSize() != null) {
            throw new FeatureNotSupportedException("TODO-HIBERNATE-54 https://jira.mongodb.org/browse/HIBERNATE-54");
        }
    }

    private static AstComparisonFilterOperator createAstComparisonFilterOperator(ComparisonOperator operator) {
        return switch (operator) {
            case EQUAL -> EQ;
            case NOT_EQUAL -> NE;
            case LESS_THAN -> LT;
            case LESS_THAN_OR_EQUAL -> LTE;
            case GREATER_THAN -> GT;
            case GREATER_THAN_OR_EQUAL -> GTE;
            default -> throw new FeatureNotSupportedException("Unsupported comparison operator: " + operator.name());
        };
    }

    private static boolean isFieldPathExpression(Expression expression) {
        return expression instanceof ColumnReference
                || expression instanceof BasicValuedPathInterpretation
                || expression instanceof SqlSelectionExpression;
    }

    private static boolean isValueExpression(Expression expression) {
        return expression instanceof Literal
                || expression instanceof JdbcParameter
                || expression instanceof SqmParameterInterpretation;
    }

    private static boolean isComparingFieldWithValue(ComparisonPredicate comparisonPredicate) {
        var lhs = comparisonPredicate.getLeftHandExpression();
        var rhs = comparisonPredicate.getRightHandExpression();
        return (isFieldPathExpression(lhs) && isValueExpression(rhs))
                || (isFieldPathExpression(rhs) && isValueExpression(lhs));
    }

    private static BsonValue toBsonValue(@Nullable Object value) {
        try {
            return ValueConversions.toBsonValue(value);
        } catch (SQLFeatureNotSupportedException e) {
            throw new FeatureNotSupportedException(e);
        }
    }

    private static void checkCteContainerSupportability(CteContainer cteContainer) {
        if (!cteContainer.getCteStatements().isEmpty()
                || !cteContainer.getCteObjects().isEmpty()) {
            throw new FeatureNotSupportedException("CTE is not supported");
        }
    }

    private static void checkMutationStatementSupportability(AbstractMutationStatement mutationStatement) {
        checkCteContainerSupportability(mutationStatement);
        if (!mutationStatement.getReturningColumns().isEmpty()) {
            throw new FeatureNotSupportedException("Returning columns from mutation statements is not supported");
        }
        if (mutationStatement instanceof AbstractUpdateOrDeleteStatement updateOrDeleteStatement) {
            checkFromClauseSupportability(updateOrDeleteStatement.getFromClause());
        }
    }

    private static void checkFromClauseSupportability(FromClause fromClause) {
        if (fromClause.getRoots().size() != 1) {
            throw new FeatureNotSupportedException("Only single root from clause is supported");
        }
        var root = fromClause.getRoots().get(0);
        if (root.hasRealJoins()) {
            throw new FeatureNotSupportedException("TODO-HIBERNATE-65 https://jira.mongodb.org/browse/HIBERNATE-65");
        }
        if (!(root.getModelPart() instanceof EntityPersister entityPersister)
                || entityPersister.getQuerySpaces().length != 1) {
            throw new FeatureNotSupportedException("Only single table from clause is supported");
        }
    }

    private static final class OffsetJdbcParameter extends AbstractJdbcParameter {

        OffsetJdbcParameter(BasicType<Integer> type) {
            super(type);
        }

        @Override
        @SuppressWarnings("unchecked")
        public void bindParameterValue(
                PreparedStatement statement,
                int startPosition,
                JdbcParameterBindings jdbcParamBindings,
                ExecutionContext executionContext)
                throws SQLException {
            getJdbcMapping()
                    .getJdbcValueBinder()
                    .bind(
                            statement,
                            executionContext.getQueryOptions().getLimit().getFirstRow(),
                            startPosition,
                            executionContext.getSession());
        }
    }

    private static final class LimitJdbcParameter extends AbstractJdbcParameter {

        LimitJdbcParameter(BasicType<Integer> type) {
            super(type);
        }

        @Override
        @SuppressWarnings("unchecked")
        public void bindParameterValue(
                PreparedStatement statement,
                int startPosition,
                JdbcParameterBindings jdbcParamBindings,
                ExecutionContext executionContext)
                throws SQLException {
            getJdbcMapping()
                    .getJdbcValueBinder()
                    .bind(
                            statement,
                            executionContext.getQueryOptions().getLimit().getMaxRows(),
                            startPosition,
                            executionContext.getSession());
        }
    }

    /**
     * This {@link SqlAppender} makes any {@link SelfRenderingExpression} explicitly unsupported, unless we implemented
     * its rendering such that it avoids using this appender. Unfortunately, this class does not give us protection if a
     * {@link SelfRenderingExpression} delegates rendering to its {@link SqlAstTranslator}, and does not explicitly use
     * its {@link SqlAppender}.
     */
    private static final class FeatureNotSupportedSqlAppender implements SqlAppender {
        static final FeatureNotSupportedSqlAppender INSTANCE = new FeatureNotSupportedSqlAppender();

        private FeatureNotSupportedSqlAppender() {}

        @Override
        public void appendSql(String fragment) {
            throw new FeatureNotSupportedException();
        }
    }

    private static String getUnsupportedUpdateValueAssignmentMessage(final String fieldPath, Expression assignedValue) {
        if (assignedValue instanceof FunctionExpression ex) {
            return "Function expression [%s] as update assignment value for field path [%s] is not supported"
                    .formatted(ex.getFunctionName(), fieldPath);
        } else if (assignedValue instanceof Predicate) {
            return "Predicate expression as update assignment value for field path [%s] is not supported"
                    .formatted(fieldPath);
        } else if (assignedValue instanceof SqmPathInterpretation) {
            return "Path expression as update assignment value for field path [%s] is not supported"
                    .formatted(fieldPath);
        } else {
            return "Update assignment value for field path [%s] is not supported".formatted(fieldPath);
        }
    }
}<|MERGE_RESOLUTION|>--- conflicted
+++ resolved
@@ -202,14 +202,11 @@
 import org.hibernate.type.BasicType;
 import org.jspecify.annotations.Nullable;
 
-<<<<<<< HEAD
 /**
+ * @hidden
  * @mongoCme This class and its subclasses do not have to be thread-safe because they are
  *     {@linkplain SqlAstTranslatorFactory single-use}.
  */
-=======
-/** @hidden */
->>>>>>> f7d8f7c4
 @SuppressWarnings("MissingSummary")
 public abstract class AbstractMqlTranslator<T extends JdbcOperation> implements SqlAstTranslator<T> {
 
