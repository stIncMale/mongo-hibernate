--- conflicted
+++ resolved
@@ -42,11 +42,10 @@
 import org.hibernate.service.spi.ServiceRegistryImplementor;
 import org.jspecify.annotations.Nullable;
 
-<<<<<<< HEAD
-/** @mongoCme Thread-safe. */
-=======
-/** @hidden */
->>>>>>> f7d8f7c4
+/**
+ * @hidden
+ * @mongoCme Thread-safe.
+ */
 @SuppressWarnings("MissingSummary")
 public final class StandardServiceRegistryScopedState implements Service {
     @Serial
@@ -69,15 +68,12 @@
                 "This class is not designed to be serialized despite it having to implement `Serializable`");
     }
 
-<<<<<<< HEAD
     /**
+     * @hidden
      * @mongoCme The instance methods of {@link org.hibernate.service.spi.ServiceContributor} are called multiple times
      *     if multiple {@link StandardServiceRegistry} instances are {@linkplain StandardServiceRegistryBuilder#build()
      *     built} using the same {@link BootstrapServiceRegistry}.
      */
-=======
-    /** @hidden */
->>>>>>> f7d8f7c4
     public static final class ServiceContributor implements org.hibernate.service.spi.ServiceContributor {
         public ServiceContributor() {}
 
