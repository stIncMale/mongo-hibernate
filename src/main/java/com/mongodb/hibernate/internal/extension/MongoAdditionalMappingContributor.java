--- conflicted
+++ resolved
@@ -53,15 +53,12 @@
 import org.hibernate.type.BasicPluralType;
 import org.hibernate.type.ComponentType;
 
-<<<<<<< HEAD
 /**
+ * @hidden
  * @mongoCme The instance methods of {@link AdditionalMappingContributor} are called multiple times if multiple
  *     {@link Metadata} instances are {@linkplain MetadataSources#buildMetadata() built} using the same
  *     {@link BootstrapServiceRegistry}.
  */
-=======
-/** @hidden */
->>>>>>> f7d8f7c4
 @SuppressWarnings("MissingSummary")
 public final class MongoAdditionalMappingContributor implements AdditionalMappingContributor {
     /**
