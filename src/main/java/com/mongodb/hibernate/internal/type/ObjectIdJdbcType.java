--- conflicted
+++ resolved
@@ -34,16 +34,11 @@
 import org.hibernate.type.descriptor.jdbc.JdbcType;
 import org.jspecify.annotations.Nullable;
 
-<<<<<<< HEAD
-/** @mongoCme Must be thread-safe. */
+/**
+ * @hidden
+ * @mongoCme Must be thread-safe.
+ */
 @SuppressWarnings("MissingSummary")
-=======
-/**
- * Thread-safe.
- *
- * @hidden
- */
->>>>>>> f7d8f7c4
 public final class ObjectIdJdbcType implements JdbcType {
     @Serial
     private static final long serialVersionUID = 1L;
